--- conflicted
+++ resolved
@@ -86,13 +86,9 @@
 // MSPVersion returns the level of MSP support required by this channel.
 func (cp *ChannelProvider) MSPVersion() msp.MSPVersion {
 	switch {
-<<<<<<< HEAD
 	case cp.v30:
 		return msp.MSPv3_0
 	case cp.v143 || cp.v20:
-=======
-	case cp.v143 || cp.v20 || cp.v30:
->>>>>>> dd63f081
 		return msp.MSPv1_4_3
 	case cp.v13 || cp.v142:
 		return msp.MSPv1_3
@@ -111,12 +107,9 @@
 // OrgSpecificOrdererEndpoints allows for individual orderer orgs to specify their external addresses for their OSNs.
 func (cp *ChannelProvider) OrgSpecificOrdererEndpoints() bool {
 	return cp.v142 || cp.v143 || cp.v20 || cp.v30
-<<<<<<< HEAD
-=======
 }
 
 // ConsensusTypeBFT return true if the channel supports BFT consensus.
 func (cp *ChannelProvider) ConsensusTypeBFT() bool {
 	return cp.v30
->>>>>>> dd63f081
 }